--- conflicted
+++ resolved
@@ -161,29 +161,19 @@
 type VariantParams struct {
 	ProgramId        uint32
 	Bandwidth        uint32
-<<<<<<< HEAD
-=======
 	AverageBandwidth uint32 // EXT-X-STREAM-INF only
->>>>>>> 4ca66f59
 	Codecs           string
 	Resolution       string
 	Audio            string // EXT-X-STREAM-INF only
 	Video            string
-	Subtitles        string         // EXT-X-STREAM-INF only
-	Captions         string         // EXT-X-STREAM-INF only
-	Name             string         // EXT-X-STREAM-INF only (non standard Wowza/JWPlayer extension to name the variant/quality in UA)
-<<<<<<< HEAD
-	Iframe           bool           // EXT-X-I-FRAME-STREAM-INF
-	Alternatives     []*Alternative // EXT-X-MEDIA
+	Subtitles        string // EXT-X-STREAM-INF only
+	Captions         string // EXT-X-STREAM-INF only
+	Name             string // EXT-X-STREAM-INF only (non standard Wowza/JWPlayer extension to name the variant/quality in UA)
+	Iframe           bool   // EXT-X-I-FRAME-STREAM-INF
 	VideoRange       string
 	HCDPLevel        string
-	FrameRate        float64
-	AverageBandwidth uint32
-=======
 	FrameRate        float64        // EXT-X-STREAM-INF
-	Iframe           bool           // EXT-X-I-FRAME-STREAM-INF
 	Alternatives     []*Alternative // EXT-X-MEDIA
->>>>>>> 4ca66f59
 }
 
 // This structure represents EXT-X-MEDIA tag in variants.
