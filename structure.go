package m3u8

/*
 Part of M3U8 parser & generator library.
 This file defines data structures related to package.

 Copyright 2013-2017 The Project Developers.
 See the AUTHORS and LICENSE files at the top-level directory of this distribution
 and at https://github.com/grafov/m3u8/

 ॐ तारे तुत्तारे तुरे स्व
*/

import (
	"bytes"
	"io"
	"time"
)

const (
	/*
		Compatibility rules described in section 7:
		Clients and servers MUST implement protocol version 2 or higher to use:
		   o  The IV attribute of the EXT-X-KEY tag.
		   Clients and servers MUST implement protocol version 3 or higher to use:
		   o  Floating-point EXTINF duration values.
		   Clients and servers MUST implement protocol version 4 or higher to use:
		   o  The EXT-X-BYTERANGE tag.
		   o  The EXT-X-I-FRAME-STREAM-INF tag.
		   o  The EXT-X-I-FRAMES-ONLY tag.
		   o  The EXT-X-MEDIA tag.
		   o  The AUDIO and VIDEO attributes of the EXT-X-STREAM-INF tag.
	*/
	minver   = uint8(3)
	DATETIME = time.RFC3339Nano // Format for EXT-X-PROGRAM-DATE-TIME defined in section 3.4.5
)

type ListType uint

const (
	// use 0 for not defined type
	MASTER ListType = iota + 1
	MEDIA
)

// for EXT-X-PLAYLIST-TYPE tag
type MediaType uint

const (
	// use 0 for not defined type
	EVENT MediaType = iota + 1
	VOD
)

// SCTE35Syntax defines the format of the SCTE-35 cue points which do not use
// the draft-pantos-http-live-streaming-19 EXT-X-DATERANGE tag and instead
// have their own custom tags
type SCTE35Syntax uint

const (
	// SCTE35_67_2014 will be the default due to backwards compatibility reasons.
	SCTE35_67_2014 SCTE35Syntax = iota // SCTE35_67_2014 defined in http://www.scte.org/documents/pdf/standards/SCTE%2067%202014.pdf
	SCTE35_OATCLS                      // SCTE35_OATCLS is a non-standard but common format
)

// SCTE35CueType defines the type of cue point, used by readers and writers to
// write a different syntax
type SCTE35CueType uint

const (
	SCTE35Cue_Start SCTE35CueType = iota // SCTE35Cue_Start indicates an out cue point
	SCTE35Cue_Mid                        // SCTE35Cue_Mid indicates a segment between start and end cue points
	SCTE35Cue_End                        // SCTE35Cue_End indicates an in cue point
)

/*
 This structure represents a single bitrate playlist aka media playlist.
 It related to both a simple media playlists and a sliding window media playlists.
 URI lines in the Playlist point to media segments.

 Simple Media Playlist file sample:

   #EXTM3U
   #EXT-X-VERSION:3
   #EXT-X-TARGETDURATION:5220
   #EXTINF:5219.2,
   http://media.example.com/entire.ts
   #EXT-X-ENDLIST

 Sample of Sliding Window Media Playlist, using HTTPS:

   #EXTM3U
   #EXT-X-VERSION:3
   #EXT-X-TARGETDURATION:8
   #EXT-X-MEDIA-SEQUENCE:2680

   #EXTINF:7.975,
   https://priv.example.com/fileSequence2680.ts
   #EXTINF:7.941,
   https://priv.example.com/fileSequence2681.ts
   #EXTINF:7.975,
   https://priv.example.com/fileSequence2682.ts
*/
type MediaPlaylist struct {
	TargetDuration   float64
	SeqNo            uint64 // EXT-X-MEDIA-SEQUENCE
	Segments         []*MediaSegment
	Args             string // optional arguments placed after URIs (URI?Args)
	Iframe           bool   // EXT-X-I-FRAMES-ONLY
	Closed           bool   // is this VOD (closed) or Live (sliding) playlist?
	MediaType        MediaType
	DiscontinuitySeq uint64 // EXT-X-DISCONTINUITY-SEQUENCE
	durationAsInt    bool   // output durations as integers of floats?
	keyformat        int
	winsize          uint // max number of segments displayed in an encoded playlist; need set to zero for VOD playlists
	capacity         uint // total capacity of slice used for the playlist
	head             uint // head of FIFO, we add segments to head
	tail             uint // tail of FIFO, we remove segments from tail
	count            uint // number of segments added to the playlist
	buf              bytes.Buffer
	ver              uint8
	Key              *Key // EXT-X-KEY is optional encryption key displayed before any segments (default key for the playlist)
	Map              *Map // EXT-X-MAP is optional tag specifies how to obtain the Media Initialization Section (default map for the playlist)
	WV               *WV  // Widevine related tags outside of M3U8 specs
}

/*
 This structure represents a master playlist which combines media playlists for multiple bitrates.
 URI lines in the playlist identify media playlists.
 Sample of Master Playlist file:

   #EXTM3U
   #EXT-X-STREAM-INF:PROGRAM-ID=1,BANDWIDTH=1280000
   http://example.com/low.m3u8
   #EXT-X-STREAM-INF:PROGRAM-ID=1,BANDWIDTH=2560000
   http://example.com/mid.m3u8
   #EXT-X-STREAM-INF:PROGRAM-ID=1,BANDWIDTH=7680000
   http://example.com/hi.m3u8
   #EXT-X-STREAM-INF:PROGRAM-ID=1,BANDWIDTH=65000,CODECS="mp4a.40.5"
   http://example.com/audio-only.m3u8
*/
type MasterPlaylist struct {
	Variants      []*Variant
	Args          string // optional arguments placed after URI (URI?Args)
	CypherVersion string // non-standard tag for Widevine (see also WV struct)
	buf           bytes.Buffer
	ver           uint8
}

// This structure represents variants for master playlist.
// Variants included in a master playlist and point to media playlists.
type Variant struct {
	URI       string
	Chunklist *MediaPlaylist
	VariantParams
}

// This structure represents additional parameters for a variant
// used in EXT-X-STREAM-INF and EXT-X-I-FRAME-STREAM-INF
type VariantParams struct {
	ProgramId        uint32
	Bandwidth        uint32
<<<<<<< HEAD
=======
	AverageBandwidth uint32 // EXT-X-STREAM-INF only
>>>>>>> 1e6f30f3
	Codecs           string
	Resolution       string
	Audio            string // EXT-X-STREAM-INF only
	Video            string
	Subtitles        string         // EXT-X-STREAM-INF only
	Captions         string         // EXT-X-STREAM-INF only
	Name             string         // EXT-X-STREAM-INF only (non standard Wowza/JWPlayer extension to name the variant/quality in UA)
<<<<<<< HEAD
	Iframe           bool           // EXT-X-I-FRAME-STREAM-INF
	Alternatives     []*Alternative // EXT-X-MEDIA
	VideoRange       string
	HCDPLevel        string
	FrameRate        float64
	AverageBandwidth uint32
=======
	FrameRate        float64        // EXT-X-STREAM-INF
	Iframe           bool           // EXT-X-I-FRAME-STREAM-INF
	Alternatives     []*Alternative // EXT-X-MEDIA
>>>>>>> 1e6f30f3
}

// This structure represents EXT-X-MEDIA tag in variants.
type Alternative struct {
	GroupId         string
	URI             string
	Type            string
	Language        string
	Name            string
	Default         bool
	Autoselect      string
	Forced          string
	Characteristics string
	Subtitles       string
}

// This structure represents a media segment included in a media playlist.
// Media segment may be encrypted.
// Widevine supports own tags for encryption metadata.
type MediaSegment struct {
	SeqId           uint64
	Title           string // optional second parameter for EXTINF tag
	URI             string
	Duration        float64   // first parameter for EXTINF tag; duration must be integers if protocol version is less than 3 but we are always keep them float
	Limit           int64     // EXT-X-BYTERANGE <n> is length in bytes for the file under URI
	Offset          int64     // EXT-X-BYTERANGE [@o] is offset from the start of the file under URI
	Key             *Key      // EXT-X-KEY displayed before the segment and means changing of encryption key (in theory each segment may have own key)
	Map             *Map      // EXT-X-MAP displayed before the segment
	Discontinuity   bool      // EXT-X-DISCONTINUITY indicates an encoding discontinuity between the media segment that follows it and the one that preceded it (i.e. file format, number and type of tracks, encoding parameters, encoding sequence, timestamp sequence)
	SCTE            *SCTE     // SCTE-35 used for Ad signaling in HLS
	ProgramDateTime time.Time // EXT-X-PROGRAM-DATE-TIME tag associates the first sample of a media segment with an absolute date and/or time
}

// SCTE holds custom, non EXT-X-DATERANGE, SCTE-35 tags
type SCTE struct {
	Syntax  SCTE35Syntax  // Syntax defines the format of the SCTE-35 cue tag
	CueType SCTE35CueType // CueType defines whether the cue is a start, mid, end (if applicable)
	Cue     string
	ID      string
	Time    float64
	Elapsed float64
}

// This structure represents information about stream encryption.
//
// Realizes EXT-X-KEY tag.
type Key struct {
	Method            string
	URI               string
	IV                string
	Keyformat         string
	Keyformatversions string
}

// This structure represents specifies how to obtain the Media
// Initialization Section required to parse the applicable
// Media Segments.

// It applies to every Media Segment that appears after it in the
// Playlist until the next EXT-X-MAP tag or until the end of the
// playlist.
//
// Realizes EXT-MAP tag.
type Map struct {
	URI    string
	Limit  int64 // <n> is length in bytes for the file under URI
	Offset int64 // [@o] is offset from the start of the file under URI
}

// This structure represents metadata  for Google Widevine playlists.
// This format not described in IETF draft but provied by Widevine Live Packager as
// additional tags with #WV-prefix.
type WV struct {
	AudioChannels          uint
	AudioFormat            uint
	AudioProfileIDC        uint
	AudioSampleSize        uint
	AudioSamplingFrequency uint
	CypherVersion          string
	ECM                    string
	VideoFormat            uint
	VideoFrameRate         uint
	VideoLevelIDC          uint
	VideoProfileIDC        uint
	VideoResolution        string
	VideoSAR               string
}

// Interface applied to various playlist types.
type Playlist interface {
	Encode() *bytes.Buffer
	Decode(bytes.Buffer, bool) error
	DecodeFrom(reader io.Reader, strict bool) error
	String() string
}

// Internal structure for decoding a line of input stream with a list type detection
type decodingState struct {
	listType           ListType
	m3u                bool
	tagWV              bool
	tagStreamInf       bool
	tagInf             bool
	tagSCTE35          bool
	tagRange           bool
	tagDiscontinuity   bool
	tagProgramDateTime bool
	tagKey             bool
	tagMap             bool
	programDateTime    time.Time
	limit              int64
	offset             int64
	duration           float64
	title              string
	variant            *Variant
	alternatives       []*Alternative
	xkey               *Key
	xmap               *Map
	scte               *SCTE
}<|MERGE_RESOLUTION|>--- conflicted
+++ resolved
@@ -160,10 +160,7 @@
 type VariantParams struct {
 	ProgramId        uint32
 	Bandwidth        uint32
-<<<<<<< HEAD
-=======
 	AverageBandwidth uint32 // EXT-X-STREAM-INF only
->>>>>>> 1e6f30f3
 	Codecs           string
 	Resolution       string
 	Audio            string // EXT-X-STREAM-INF only
@@ -171,18 +168,11 @@
 	Subtitles        string         // EXT-X-STREAM-INF only
 	Captions         string         // EXT-X-STREAM-INF only
 	Name             string         // EXT-X-STREAM-INF only (non standard Wowza/JWPlayer extension to name the variant/quality in UA)
-<<<<<<< HEAD
 	Iframe           bool           // EXT-X-I-FRAME-STREAM-INF
 	Alternatives     []*Alternative // EXT-X-MEDIA
 	VideoRange       string
 	HCDPLevel        string
 	FrameRate        float64
-	AverageBandwidth uint32
-=======
-	FrameRate        float64        // EXT-X-STREAM-INF
-	Iframe           bool           // EXT-X-I-FRAME-STREAM-INF
-	Alternatives     []*Alternative // EXT-X-MEDIA
->>>>>>> 1e6f30f3
 }
 
 // This structure represents EXT-X-MEDIA tag in variants.
