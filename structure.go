--- conflicted
+++ resolved
@@ -168,12 +168,6 @@
 	Resolution       string
 	Audio            string // EXT-X-STREAM-INF only
 	Video            string
-<<<<<<< HEAD
-	Subtitles        string         // EXT-X-STREAM-INF only
-	Captions         string         // EXT-X-STREAM-INF only
-	Name             string         // EXT-X-STREAM-INF only (non standard Wowza/JWPlayer extension to name the variant/quality in UA)
-	Iframe           bool           // EXT-X-I-FRAME-STREAM-INF
-=======
 	Subtitles        string // EXT-X-STREAM-INF only
 	Captions         string // EXT-X-STREAM-INF only
 	Name             string // EXT-X-STREAM-INF only (non standard Wowza/JWPlayer extension to name the variant/quality in UA)
@@ -181,11 +175,7 @@
 	VideoRange       string
 	HDCPLevel        string
 	FrameRate        float64        // EXT-X-STREAM-INF
->>>>>>> 920643e7
 	Alternatives     []*Alternative // EXT-X-MEDIA
-	VideoRange       string
-	HCDPLevel        string
-	FrameRate        float64
 }
 
 // This structure represents EXT-X-MEDIA tag in variants.
