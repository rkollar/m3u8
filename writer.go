--- conflicted
+++ resolved
@@ -178,16 +178,9 @@
 			p.buf.WriteString(strconv.FormatUint(uint64(pl.ProgramId), 10))
 			p.buf.WriteString(",BANDWIDTH=")
 			p.buf.WriteString(strconv.FormatUint(uint64(pl.Bandwidth), 10))
-<<<<<<< HEAD
-			if pl.AverageBandwidth != uint32(0) {
-				p.buf.WriteString(",AVERAGE-BANDWIDTH=\"")
-				p.buf.WriteString(strconv.FormatUint(uint64(pl.AverageBandwidth), 10))
-				p.buf.WriteRune('"')
-=======
 			if pl.AverageBandwidth != 0 {
 				p.buf.WriteString(",AVERAGE-BANDWIDTH=")
 				p.buf.WriteString(strconv.FormatUint(uint64(pl.Bandwidth), 10))
->>>>>>> 4ca66f59
 			}
 			if pl.Codecs != "" {
 				p.buf.WriteString(",CODECS=\"")
@@ -228,11 +221,9 @@
 				p.buf.WriteString(pl.Name)
 				p.buf.WriteRune('"')
 			}
-<<<<<<< HEAD
-			if pl.FrameRate != 0.0 {
-				p.buf.WriteString(",FRAME-RATE=\"")
-				p.buf.WriteString(strconv.FormatFloat(pl.FrameRate, 'f', 3, 32))
-				p.buf.WriteRune('"')
+			if pl.FrameRate != 0 {
+				p.buf.WriteString(",FRAME-RATE=")
+				p.buf.WriteString(strconv.FormatFloat(pl.FrameRate, 'f', 3, 64))
 			}
 			if pl.VideoRange != "" {
 				p.buf.WriteString(",VIDEO-RANGE=\"")
@@ -243,12 +234,8 @@
 				p.buf.WriteString(",HDCP-LEVEL=\"")
 				p.buf.WriteString(pl.HCDPLevel)
 				p.buf.WriteRune('"')
-=======
-			if pl.FrameRate != 0 {
-				p.buf.WriteString(",FRAME-RATE=")
-				p.buf.WriteString(strconv.FormatFloat(pl.FrameRate, 'f', 3, 64))
->>>>>>> 4ca66f59
-			}
+			}
+
 			p.buf.WriteRune('\n')
 			p.buf.WriteString(pl.URI)
 			if p.Args != "" {
