--- conflicted
+++ resolved
@@ -174,16 +174,9 @@
 			p.buf.WriteString(strconv.FormatUint(uint64(pl.ProgramId), 10))
 			p.buf.WriteString(",BANDWIDTH=")
 			p.buf.WriteString(strconv.FormatUint(uint64(pl.Bandwidth), 10))
-<<<<<<< HEAD
-			if pl.AverageBandwidth != uint32(0) {
-				p.buf.WriteString(",AVERAGE-BANDWIDTH=\"")
-				p.buf.WriteString(strconv.FormatUint(uint64(pl.AverageBandwidth), 10))
-				p.buf.WriteRune('"')
-=======
 			if pl.AverageBandwidth != 0 {
 				p.buf.WriteString(",AVERAGE-BANDWIDTH=")
-				p.buf.WriteString(strconv.FormatUint(uint64(pl.Bandwidth), 10))
->>>>>>> 1e6f30f3
+				p.buf.WriteString(strconv.FormatUint(uint64(pl.AverageBandwidth), 10))
 			}
 			if pl.Codecs != "" {
 				p.buf.WriteString(",CODECS=\"")
@@ -224,26 +217,17 @@
 				p.buf.WriteString(pl.Name)
 				p.buf.WriteRune('"')
 			}
-<<<<<<< HEAD
-			if pl.FrameRate != 0.0 {
-				p.buf.WriteString(",FRAME-RATE=\"")
-				p.buf.WriteString(strconv.FormatFloat(pl.FrameRate, 'f', 3, 32))
-				p.buf.WriteRune('"')
-			}
 			if pl.VideoRange != "" {
-				p.buf.WriteString(",VIDEO-RANGE=\"")
+				p.buf.WriteString(",VIDEO-RANGE=")
 				p.buf.WriteString(pl.VideoRange)
-				p.buf.WriteRune('"')
 			}
 			if pl.HCDPLevel != "" {
-				p.buf.WriteString(",HDCP-LEVEL=\"")
+				p.buf.WriteString(",HDCP-LEVEL=")
 				p.buf.WriteString(pl.HCDPLevel)
-				p.buf.WriteRune('"')
-=======
+			}
 			if pl.FrameRate != 0 {
 				p.buf.WriteString(",FRAME-RATE=")
 				p.buf.WriteString(strconv.FormatFloat(pl.FrameRate, 'f', 3, 64))
->>>>>>> 1e6f30f3
 			}
 			p.buf.WriteRune('\n')
 			p.buf.WriteString(pl.URI)
